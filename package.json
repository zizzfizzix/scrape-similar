{
  "name": "scrape-similar",
  "description": "Extract data from websites into spreadsheets.",
  "private": true,
  "version": "0.6.0",
  "author": "Kuba Serafinowski",
  "type": "module",
  "chromeExtensionId": "bhgobenflkkhfcgkikejaaejenoddcmo",
  "scripts": {
    "dev": "wxt",
    "dev:firefox": "wxt -b firefox",
    "build": "wxt build",
    "build:test": "wxt build --mode test",
    "build:firefox": "wxt build -b firefox",
    "fmt": "prettier --write '**/*.{tsx,ts,json,css,scss,md,html,js,mjs,jsx,yml,yaml}'",
    "fmt-check": "prettier --check .",
    "zip": "wxt zip",
    "zip:firefox": "wxt zip -b firefox",
    "compile": "tsc --noEmit",
    "postinstall": "wxt prepare",
    "prepare": "husky",
    "test": "vitest --run",
    "test:e2e": "playwright test"
  },
  "dependencies": {
    "@radix-ui/react-checkbox": "^1.3.3",
    "@radix-ui/react-dialog": "^1.1.15",
    "@radix-ui/react-dropdown-menu": "^2.1.16",
    "@radix-ui/react-popover": "^1.1.15",
    "@radix-ui/react-separator": "^1.1.8",
    "@radix-ui/react-slot": "^1.2.4",
    "@radix-ui/react-switch": "^1.2.6",
    "@radix-ui/react-tooltip": "^1.2.8",
    "@tailwindcss/vite": "^4.1.18",
    "@tanstack/react-table": "^8.21.3",
    "async-mutex": "^0.5.0",
    "class-variance-authority": "^0.7.1",
    "clsx": "^2.1.1",
    "cmdk": "^1.1.1",
    "loglevel": "^1.9.2",
    "lucide-react": "^0.562.0",
    "next-themes": "^0.4.6",
    "posthog-js": "^1.309.1",
    "react": "^19.2.3",
    "react-dom": "^19.2.3",
    "slugify": "^1.6.6",
    "sonner": "^2.0.7",
    "tailwind-merge": "^3.4.0",
    "tailwindcss": "^4.1.18",
    "uuid": "^13.0.0",
    "vaul": "^1.1.2",
    "xlsx": "^0.18.5"
  },
  "devDependencies": {
<<<<<<< HEAD
    "@playwright/test": "^1.55.1",
    "@thedutchcoder/postcss-rem-to-px": "^0.0.2",
=======
    "@playwright/test": "^1.56.1",
>>>>>>> 516da93c
    "@toolwind/anchors": "^1.0.10",
    "@types/chrome": "^0.1.32",
    "@types/react": "^19.2.7",
    "@types/react-dom": "^19.2.3",
    "@vitest/coverage-v8": "^3.2.4",
    "@wxt-dev/auto-icons": "^1.1.0",
    "@wxt-dev/module-react": "^1.1.5",
    "husky": "^9.1.7",
<<<<<<< HEAD
    "jsdom": "^27.0.0",
    "postcss": "^8.5.6",
    "prettier": "^3.6.2",
=======
    "jsdom": "^27.3.0",
    "prettier": "^3.7.4",
>>>>>>> 516da93c
    "prettier-plugin-organize-imports": "^4.3.0",
    "tw-animate-css": "^1.4.0",
    "typescript": "^5.9.3",
    "vite": "^7.3.0",
    "vitest": "^3.2.4",
    "wxt": "^0.20.13"
  },
  "packageManager": "pnpm@10.13.1+sha512.37ebf1a5c7a30d5fabe0c5df44ee8da4c965ca0c5af3dbab28c3a1681b70a256218d05c81c9c0dcf767ef6b8551eb5b960042b9ed4300c59242336377e01cfad"
}<|MERGE_RESOLUTION|>--- conflicted
+++ resolved
@@ -52,12 +52,8 @@
     "xlsx": "^0.18.5"
   },
   "devDependencies": {
-<<<<<<< HEAD
-    "@playwright/test": "^1.55.1",
+    "@playwright/test": "^1.56.1",
     "@thedutchcoder/postcss-rem-to-px": "^0.0.2",
-=======
-    "@playwright/test": "^1.56.1",
->>>>>>> 516da93c
     "@toolwind/anchors": "^1.0.10",
     "@types/chrome": "^0.1.32",
     "@types/react": "^19.2.7",
@@ -66,14 +62,9 @@
     "@wxt-dev/auto-icons": "^1.1.0",
     "@wxt-dev/module-react": "^1.1.5",
     "husky": "^9.1.7",
-<<<<<<< HEAD
-    "jsdom": "^27.0.0",
+    "jsdom": "^27.3.0",
     "postcss": "^8.5.6",
-    "prettier": "^3.6.2",
-=======
-    "jsdom": "^27.3.0",
     "prettier": "^3.7.4",
->>>>>>> 516da93c
     "prettier-plugin-organize-imports": "^4.3.0",
     "tw-animate-css": "^1.4.0",
     "typescript": "^5.9.3",
